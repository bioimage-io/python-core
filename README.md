--- conflicted
+++ resolved
@@ -100,14 +100,9 @@
 ```
 
 Run prediction for an image stored on disc:
-<<<<<<< HEAD
 
 ```console
-bioimageio predict-image -m <MODEL> -i <INPUT> -o <OUTPUT>
-=======
-```
 bioimageio predict-image <MODEL> --inputs <INPUT> --outputs <OUTPUT>
->>>>>>> 418c7504
 ```
 
 Run prediction for multiple images stored on disc:
